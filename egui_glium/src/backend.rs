--- conflicted
+++ resolved
@@ -178,12 +178,8 @@
 // ----------------------------------------------------------------------------
 
 /// Run an egui app
-<<<<<<< HEAD
 #[allow(unsafe_code)]
-pub fn run(mut app: Box<dyn epi::App>, native_options: &epi::NativeOptions) {
-=======
 pub fn run(mut app: Box<dyn epi::App>, native_options: &epi::NativeOptions) -> ! {
->>>>>>> 88d087b4
     #[allow(unused_mut)]
     let mut storage = create_storage(app.name());
 
@@ -246,77 +242,8 @@
         // eprintln!("Warmed up in {} ms", warm_up_start.elapsed().as_millis())
     }
 
-<<<<<<< HEAD
-    let mut is_focused = true;
-    let mut running = true;
-    let mut repaint_asap = true;
-
-    while running {
-        use glutin::platform::run_return::EventLoopExtRunReturn as _;
-        event_loop.run_return(|event, _, control_flow| {
-            use glutin::event_loop::ControlFlow;
-
-            *control_flow = ControlFlow::Wait;
-
-            match event {
-                // Platform-dependent event handlers to workaround a winit bug
-                // See: https://github.com/rust-windowing/winit/issues/987
-                // See: https://github.com/rust-windowing/winit/issues/1619
-                glutin::event::Event::RedrawEventsCleared if cfg!(windows) => {
-                    *control_flow = ControlFlow::Exit; // Time to redraw
-                }
-                glutin::event::Event::RedrawRequested(_) if !cfg!(windows) => {
-                    *control_flow = ControlFlow::Exit; // Time to redraw
-                }
-                glutin::event::Event::MainEventsCleared => {
-                    if repaint_asap {
-                        *control_flow = ControlFlow::Exit; // Time to redraw
-                    } else {
-                        // Winit uses up all the CPU of one core when returning ControlFlow::Wait.
-                        // Sleeping here helps, but still uses 1-3% of CPU :(
-                        if is_focused || !egui.egui_input().hovered_files.is_empty() {
-                            std::thread::sleep(std::time::Duration::from_millis(10));
-                        } else {
-                            std::thread::sleep(std::time::Duration::from_millis(50));
-                        }
-                    }
-                }
-                glutin::event::Event::WindowEvent { event, .. } => {
-                    if egui.is_quit_event(&event) {
-                        *control_flow = ControlFlow::Exit;
-                        running = false;
-                    }
-
-                    if let glutin::event::WindowEvent::Resized(physical_size) = event {
-                        gl_window.resize(physical_size);
-                    }
-
-                    if let glutin::event::WindowEvent::Focused(new_focused) = event {
-                        is_focused = new_focused;
-                    }
-
-                    egui.on_event(&event);
-
-                    // TODO: ask egui if the events warrants a repaint instead of repainting on each event.
-                    gl_window.window().request_redraw();
-                    repaint_asap = true;
-                }
-                glutin::event::Event::UserEvent(RequestRepaintEvent) => {
-                    gl_window.window().request_redraw();
-                    *control_flow = ControlFlow::Exit; // Time to redraw
-                }
-
-                _ => (),
-            }
-        });
-
-        repaint_asap = false;
-
-        if running {
-=======
     event_loop.run(move |event, _, control_flow| {
         let mut redraw = || {
->>>>>>> 88d087b4
             if !is_focused {
                 // On Mac, a minimized Window uses up all CPU: https://github.com/emilk/egui/issues/325
                 // We can't know if we are minimized: https://github.com/rust-windowing/winit/issues/208
@@ -390,15 +317,10 @@
                 *control_flow = if quit {
                     glutin::event_loop::ControlFlow::Exit
                 } else if needs_repaint {
-<<<<<<< HEAD
                     gl_window.window().request_redraw();
-                    repaint_asap = true;
-=======
-                    display.gl_window().window().request_redraw();
                     glutin::event_loop::ControlFlow::Poll
                 } else {
                     glutin::event_loop::ControlFlow::Wait
->>>>>>> 88d087b4
                 };
             }
 
@@ -406,25 +328,16 @@
             if let Some(storage) = &mut storage {
                 let now = Instant::now();
                 if now - last_auto_save > app.auto_save_interval() {
-<<<<<<< HEAD
-                    epi::set_value(
-                        storage.as_mut(),
-                        WINDOW_KEY,
-                        &WindowSettings::from_window(gl_window.window()),
-                    );
-                    epi::set_value(storage.as_mut(), EGUI_MEMORY_KEY, &*egui.ctx().memory());
-=======
                     if app.persist_native_window() {
                         epi::set_value(
                             storage.as_mut(),
                             WINDOW_KEY,
-                            &WindowSettings::from_display(display.gl_window().window()),
+                            &WindowSettings::from_display(gl_window.window()),
                         );
                     }
                     if app.persist_egui_memory() {
                         epi::set_value(storage.as_mut(), EGUI_MEMORY_KEY, &*egui.ctx().memory());
                     }
->>>>>>> 88d087b4
                     app.save(storage.as_mut());
                     storage.flush();
                     last_auto_save = now;
@@ -441,31 +354,16 @@
 
             glutin::event::Event::WindowEvent { event, .. } => {
                 if egui.is_quit_event(&event) {
-                    *control_flow = glium::glutin::event_loop::ControlFlow::Exit;
+                    *control_flow = glutin::event_loop::ControlFlow::Exit;
                 }
 
                 if let glutin::event::WindowEvent::Focused(new_focused) = event {
                     is_focused = new_focused;
                 }
 
-<<<<<<< HEAD
-    #[cfg(feature = "persistence")]
-    if let Some(storage) = &mut storage {
-        epi::set_value(
-            storage.as_mut(),
-            WINDOW_KEY,
-            &WindowSettings::from_window(gl_window.window()),
-        );
-        epi::set_value(storage.as_mut(), EGUI_MEMORY_KEY, &*egui.ctx().memory());
-        app.save(storage.as_mut());
-        storage.flush();
-    }
-
-    egui.destroy(&gl);
-=======
                 egui.on_event(&event);
 
-                display.gl_window().window().request_redraw(); // TODO: ask egui if the events warrants a repaint instead
+                gl_window.window().request_redraw(); // TODO: ask egui if the events warrants a repaint instead
             }
             glutin::event::Event::LoopDestroyed => {
                 app.on_exit();
@@ -475,7 +373,7 @@
                         epi::set_value(
                             storage.as_mut(),
                             WINDOW_KEY,
-                            &WindowSettings::from_display(display.gl_window().window()),
+                            &WindowSettings::from_display(gl_window.window()),
                         );
                     }
                     if app.persist_egui_memory() {
@@ -484,14 +382,15 @@
                     app.save(storage.as_mut());
                     storage.flush();
                 }
+
+                egui.destroy(&gl);
             }
 
             glutin::event::Event::UserEvent(RequestRepaintEvent) => {
-                display.gl_window().window().request_redraw();
+                gl_window.window().request_redraw();
             }
 
             _ => (),
         }
     });
->>>>>>> 88d087b4
 }